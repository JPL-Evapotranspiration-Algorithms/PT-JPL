[build-system]
requires = ["setuptools", "wheel"]

[project]
name = "PTJPL"
version = "1.5.2"
description = "Priestley-Taylor Jet Propulsion Laboratory Evapotranspiration Model"
readme = "README.md"
authors = [
    { name = "Gregory Halverson", email = "gregory.h.halverson@jpl.nasa.gov" },
    { name = "Joshua B. Fisher", email = "jbfisher@chapman.edu" },
    { name = "Claire S. Villanueva-Weeks", email = "claire.s.villanueva-weeks@jpl.gov" }
]
classifiers = [
    "Programming Language :: Python :: 3",
    "Operating System :: OS Independent",
]
dependencies = [
    "carlson-leaf-area-index",
    "colored-logging",
<<<<<<< HEAD
    "daily-evapotranspiration-upscaling",
    "ECOv002-CMR>=1.0.5",
    "ECOv002-granules>=1.0.3",
    "ECOv003-granules",
    "GEOS5FP>=1.2.2",
    "meteorology-conversion",
    "monte-carlo-sensitivity",
=======
    "GEOS5FP>=1.2.2",
>>>>>>> 0b8ece55
    "numpy",
    "pandas",
    "priestley-taylor",
    "rasters>=1.7.1",
    "SEBAL-soil-heat-flux",
    "solar-apparent-time",
    "verma-net-radiation>=1.2.1"
]
requires-python = ">=3.10"

[project.optional-dependencies]
dev = [
    "build",
    "pytest>=6.0",
    "pytest-cov",
    "jupyter",
    "pytest",
    "twine"
]

<<<<<<< HEAD
=======
[dependency-groups]
sensitivity = [
    "ECOv002-CMR>=1.0.5",
    "ECOv002-granules>=1.0.3",
    "monte-carlo-sensitivity",
    "seaborn",
]

[tool.setuptools.packages.find]
exclude = ["notebooks", "tests"]

>>>>>>> 0b8ece55
[tool.setuptools.package-data]
PTJPL = ["*.tif"]

[tool.setuptools.packages.find]
exclude = ["notebooks*", "references*"]

[project.urls]
"Homepage" = "https://github.com/JPL-Evapotranspiration-Algorithms/PTJPL"
<|MERGE_RESOLUTION|>--- conflicted
+++ resolved
@@ -18,20 +18,9 @@
 dependencies = [
     "carlson-leaf-area-index",
     "colored-logging",
-<<<<<<< HEAD
-    "daily-evapotranspiration-upscaling",
-    "ECOv002-CMR>=1.0.5",
-    "ECOv002-granules>=1.0.3",
-    "ECOv003-granules",
     "GEOS5FP>=1.2.2",
-    "meteorology-conversion",
-    "monte-carlo-sensitivity",
-=======
-    "GEOS5FP>=1.2.2",
->>>>>>> 0b8ece55
     "numpy",
     "pandas",
-    "priestley-taylor",
     "rasters>=1.7.1",
     "SEBAL-soil-heat-flux",
     "solar-apparent-time",
@@ -49,8 +38,6 @@
     "twine"
 ]
 
-<<<<<<< HEAD
-=======
 [dependency-groups]
 sensitivity = [
     "ECOv002-CMR>=1.0.5",
@@ -62,12 +49,8 @@
 [tool.setuptools.packages.find]
 exclude = ["notebooks", "tests"]
 
->>>>>>> 0b8ece55
 [tool.setuptools.package-data]
-PTJPL = ["*.tif"]
-
-[tool.setuptools.packages.find]
-exclude = ["notebooks*", "references*"]
+PTJPL = ["*.txt", "*.tif"]
 
 [project.urls]
-"Homepage" = "https://github.com/JPL-Evapotranspiration-Algorithms/PTJPL"
+"Homepage" = "https://github.com/JPL-Evapotranspiration-Algorithms/PTJPL"